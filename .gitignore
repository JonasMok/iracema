# Byte-compiled / optimized / DLL files
__pycache__/
*.py[cod]
*$py.class

# C extensions
*.so

# Unit test / coverage reports
htmlcov/
.tox/
.coverage
.coverage.*
.cache
nosetests.xml
coverage.xml
*.cover
.hypothesis/
.pytest_cache/

# Sphinx documentation
docs/_build/

# PyBuilder
target/

# Jupyter Notebook
.ipynb_checkpoints

# pyenv
.python-version

# Environments
.env
.venv
env/
venv/
ENV/
env.bak/
venv.bak/

# mypy
.mypy_cache/

# Editors
.idea
.vscode

# Work directory
work/

# Egg info
iracema.egg-info

<<<<<<< HEAD
# Test-features folder
test-features/

# VSCode Workspace
*.code-workspace
=======
# Package build
dist/
build/
>>>>>>> b00e9858
<|MERGE_RESOLUTION|>--- conflicted
+++ resolved
@@ -52,14 +52,9 @@
 # Egg info
 iracema.egg-info
 
-<<<<<<< HEAD
-# Test-features folder
-test-features/
-
 # VSCode Workspace
 *.code-workspace
-=======
+
 # Package build
 dist/
-build/
->>>>>>> b00e9858
+build/